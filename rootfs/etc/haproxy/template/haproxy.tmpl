{{- $ing := . -}}
{{- $cfg := .Cfg -}}
global
    daemon
    stats socket {{ $cfg.StatsSocket }} level admin expose-fd listeners
{{- if $cfg.LoadServerState }}
    server-state-file state-global
    server-state-base /var/lib/haproxy/
{{- end}}
    maxconn {{ $cfg.MaxConn }}
{{- if ne $cfg.Syslog "" }}
    log {{ $cfg.Syslog }} format rfc5424 local0
    log-tag ingress
{{- end }}
{{- if ne $cfg.SSLDHParam.Filename "" }}
    # DH PEM checksum: {{ $cfg.SSLDHParam.PemSHA }}
    ssl-dh-param-file {{ $cfg.SSLDHParam.Filename }}
{{- else }}
    tune.ssl.default-dh-param {{ $cfg.SSLDHParam.DefaultMaxSize }}
{{- end }}
    ssl-default-bind-ciphers {{ $cfg.SSLCiphers }}
    ssl-default-bind-options {{ $cfg.SSLOptions }}

defaults
    log global
{{- if $cfg.LoadServerState }}
    load-server-state-from-file global
{{- end }}
{{- if $cfg.DrainSupport }}
    option persist
{{- else }}
    option redispatch
{{- end }}
    option dontlognull
    option http-server-close
    option http-keep-alive
    timeout http-request    {{ $cfg.TimeoutHTTPRequest }}
    timeout connect         {{ $cfg.TimeoutConnect }}
    timeout client          {{ $cfg.TimeoutClient }}
    timeout client-fin      {{ $cfg.TimeoutClientFin }}
    timeout server          {{ $cfg.TimeoutServer }}
    timeout server-fin      {{ $cfg.TimeoutServerFin }}
    timeout tunnel          {{ $cfg.TimeoutTunnel }}
    timeout http-keep-alive {{ $cfg.TimeoutKeepAlive }}
{{- if ne (len $ing.Userlists) 0 }}

######
###### Userlists
######
{{- range $userlist := $ing.Userlists }}
userlist {{ $userlist.ListName }}
{{- range $user := $userlist.Users }}
    user {{ $user.Username }} {{ if not $user.Encrypted }}insecure-{{ end }}password {{ $user.Password }}
{{- end }}
{{- end }}
{{- end }}

{{- if ne (len $ing.TCPEndpoints) 0 }}

######
###### TCP services
######
{{- range $tcp := $ing.TCPEndpoints }}
listen tcp-{{ $tcp.Port }}
{{- $inProxyProt := $tcp.Backend.ProxyProtocol.Decode }}
{{- $outProxyProt := $tcp.Backend.ProxyProtocol.Encode }}
    bind *:{{ $tcp.Port }}{{ if $inProxyProt }} accept-proxy{{ end }}
    mode tcp
{{- if ne $cfg.Syslog "" }}
{{- if eq $cfg.TCPLogFormat "" }}
    option tcplog
{{- else }}
    log-format {{ $cfg.TCPLogFormat }}
{{- end }}
{{- end }}
{{- range $endpoint := $tcp.Endpoints }}
{{- $target := (print $endpoint.Address ":" $endpoint.Port) }}
    server {{ $target }} {{ $target }} check port {{ $endpoint.Port }} inter {{ $cfg.BackendCheckInterval }}{{ if $outProxyProt }} send-proxy-v2{{ end }}
{{- end }}
{{- end }}
{{- end }}

######
###### Backends
######
{{- range $backend := $ing.Backends }}
backend {{ $backend.Name }}
    mode {{ if $backend.SSLPassthrough }}tcp{{ else }}http{{ end }}
    balance {{ $cfg.BalanceAlgorithm }}
{{- $sticky := $backend.SessionAffinity }}
{{- if eq $sticky.AffinityType "cookie" }}
    cookie {{ $sticky.CookieSessionAffinity.Name }} {{ $sticky.CookieSessionAffinity.Strategy }} {{ if eq $sticky.CookieSessionAffinity.Strategy "insert" }}indirect nocache{{ end }} dynamic
    dynamic-cookie-key "{{ $cfg.CookieKey }}"
{{- end }}
{{- $cacert := $backend.SecureCACert }}
{{- if ne $cacert.PemSHA "" }}
    # CA PEM checksum: {{ $cacert.PemSHA }}
{{- end }}
{{- $BackendSlots := index $ing.BackendSlots $backend.Name }}
{{- range $target, $slot := $BackendSlots.FullSlots }}
<<<<<<< HEAD
    server {{ $slot.BackendServerName }} {{ $target }} {{ if $backend.Secure }}ssl {{ if ne $cacert.CAFileName "" }}verify required ca-file {{ $cacert.CAFileName }} {{ else }}verify none {{ end }}{{ end }}{{ if $cfg.DrainSupport }}weight {{ if $slot.BackendEndpoint.Draining }}0 {{ else }}100 {{ end }}{{ end }}check port {{ $slot.BackendEndpoint.Port }} inter {{ $cfg.BackendCheckInterval }}{{ if eq $sticky.AffinityType "cookie" }} cookie {{ backendHash $slot.BackendServerName }}{{ end }}
=======
    server {{ $slot.BackendServerName }} {{ $target }} {{ if $backend.Secure }}ssl {{ if ne $cacert.CAFileName "" }}verify required ca-file {{ $cacert.CAFileName }} {{ else }}verify none {{ end }}{{ end }}check port {{ $slot.BackendEndpoint.Port }} inter {{ $cfg.BackendCheckInterval }}
>>>>>>> 72932a96
{{- end }}
{{- range $empty := $BackendSlots.EmptySlots }}
    server {{ $empty }} 127.0.0.1:81 {{ if $backend.Secure }}ssl {{ if ne $cacert.CAFileName "" }}verify required ca-file {{ $cacert.CAFileName }} {{ else }}verify none {{ end }}{{ end }}check disabled inter {{ $cfg.BackendCheckInterval }}
{{- end }}
{{- end }}

{{- $hasHTTPStoHTTP := or (gt $cfg.HTTPStoHTTPPort 0) $cfg.UseHostOnHTTPS }}
{{- $reuseHTTPPort := eq $cfg.HTTPStoHTTPPort 80 }}

######
###### HTTP frontend
######
{{- if $cfg.UseHostOnHTTPS }}
backend http-backend
    mode http
    server http-front unix@/var/run/haproxy-http.sock send-proxy-v2
{{- end }}
frontend httpfront
    bind *:80{{ if $cfg.UseProxyProtocol }} accept-proxy{{ end }}
{{- if and (gt $cfg.HTTPStoHTTPPort 0) (not $reuseHTTPPort) }}
    bind *:{{ $cfg.HTTPStoHTTPPort }}{{ if $cfg.UseProxyProtocol }} accept-proxy{{ end }}
{{- end }}
{{- if $cfg.UseHostOnHTTPS }}
    bind unix@/var/run/haproxy-http.sock accept-proxy
{{- end }}
    mode http

{{- range $server := $ing.HAServers }}
{{- if isWildcardHostname $server.Hostname }}
    acl host-{{ $server.HostnameLabel }} hdr_reg(host) {{ hostnameRegex $server.Hostname }}
{{- else }}
    acl host-{{ $server.HostnameLabel }} hdr(host) {{ $server.Hostname }} {{ $server.Hostname }}:80
{{- end }}
{{- if ne $server.Alias "" }}
{{- if isRegexHostname $server.Alias }}
    acl alias-{{ $server.HostnameLabel }} hdr_reg(host) '{{ aliasRegex $server.Alias }}'
{{- else }}
    acl alias-{{ $server.HostnameLabel }} hdr(host) {{ $server.Alias }} {{ $server.Alias }}:80
{{- end }}
{{- end }}
{{- end }}

{{- if $hasHTTPStoHTTP }}
    acl from-https hdr(x-forwarded-proto) https
{{- if and (gt $cfg.HTTPStoHTTPPort 0) (not $reuseHTTPPort) }}
    acl from-https dst_port eq {{ $cfg.HTTPStoHTTPPort }}
    http-request set-header X-Forwarded-Proto https if from-https
{{- end }}
{{- end }}

{{- range $server := $ing.HAServers }}
{{- if or $server.UseHTTPS $hasHTTPStoHTTP }}
{{- if $server.SSLRedirect }}
    redirect scheme https if host-{{ $server.HostnameLabel }}{{ if $hasHTTPStoHTTP }} !from-https{{ end }}
{{- else }}
{{- range $location := $server.Locations }}
{{- if $location.Rewrite.SSLRedirect }}
    redirect scheme https if host-{{ $server.HostnameLabel }}{{ $location.HAMatchPath }}{{ if $hasHTTPStoHTTP }} !from-https{{ end }}
{{- end }}
{{- end }}
{{- end }}
{{- end }}
{{- end }}

{{- range $server := $ing.HAServers }}
{{- if ne $server.Alias "" }}
{{- if or $server.UseHTTPS $hasHTTPStoHTTP }}
{{- if $server.SSLRedirect }}
    redirect scheme https if alias-{{ $server.HostnameLabel }}{{ if $hasHTTPStoHTTP }} !from-https{{ end }}
{{- else }}
{{- range $location := $server.Locations }}
{{- if $location.Rewrite.SSLRedirect }}
    redirect scheme https if alias-{{ $server.HostnameLabel }}{{ $location.HAMatchPath }}{{ if $hasHTTPStoHTTP }} !from-https{{ end }}
{{- end }}
{{- end }}
{{- end }}
{{- end }}
{{- end }}
{{- end }}

{{- range $server := $ing.HAServers }}
{{- if or $server.UseHTTP $hasHTTPStoHTTP }}
    use_backend httpback-{{ $server.HostnameLabel }} if host-{{ $server.HostnameLabel }}
{{- end }}
{{- end }}

{{- range $server := $ing.HAServers }}
{{- if or $server.UseHTTP $hasHTTPStoHTTP }}
{{- if ne $server.Alias "" }}
    use_backend httpback-{{ $server.HostnameLabel }} if alias-{{ $server.HostnameLabel }}
{{- end }}
{{- end }}
{{- end }}
    default_backend httpback-default-backend

######
###### HTTPS frontend (tcp mode)
######
frontend httpsfront
    bind *:443{{ if $cfg.UseProxyProtocol }} accept-proxy{{ end }}
    mode tcp
{{- if ne $cfg.Syslog "" }}
{{- if eq $cfg.HTTPSLogFormat "default" }}
    option tcplog
{{- else if ne $cfg.HTTPSLogFormat "" }}
    log-format {{ $cfg.HTTPSLogFormat }}
{{- end }}
{{- end }}
    tcp-request inspect-delay 5s
    tcp-request content accept if { req.ssl_hello_type 1 }
{{- range $server := $ing.PassthroughBackends }}
{{- if isWildcardHostname $server.Hostname }}
    use_backend {{ $server.Backend }} if { req.ssl_sni -m reg -i {{ hostnameRegex $server.Hostname }} }
{{- else }}
    use_backend {{ $server.Backend }} if { req.ssl_sni -i {{ $server.Hostname }} }
{{- end }}
{{- end }}
{{- range $server := $ing.HAServers }}
{{- if $server.UseHTTPS }}
{{- if isWildcardHostname $server.Hostname }}
    use_backend httpsback-{{ $server.HostnameLabel }} if { req.ssl_sni -m reg -i {{ hostnameRegex $server.Hostname }} }
{{- else }}
    use_backend httpsback-{{ $server.HostnameLabel }} if { req.ssl_sni -i {{ $server.Hostname }} }
{{- end }}
{{- end }}
{{- end }}
{{- /* Aliases loop */}}
{{- range $server := $ing.HAServers }}
{{- if $server.UseHTTPS }}
{{- if ne $server.Alias "" }}
    use_backend httpsback-{{ $server.HostnameLabel }} if { req.ssl_sni -i {{ if isRegexHostname $server.Alias }}-m reg '{{ aliasRegex $server.Alias }}'{{ else }}{{ $server.Alias }}{{ end }} }
{{- end }}
{{- end }}
{{- end }}
    default_backend httpsback-default-backend

######
###### HTTP(S) proxies per host
######
{{- range $server := $ing.HAProxies }}
{{- $host := $server.HostnameLabel }}
{{- $sock := iif (lt (len $host) 65) $host $server.HostnameHash }}
##
## {{ if $server.IsDefaultServer }}Default backend{{ else }}{{ $server.Hostname }}{{ end }}

{{- if or $server.UseHTTP $hasHTTPStoHTTP }}
backend httpback-{{ $host }}
    mode http
    server {{ $host }} unix@/var/run/haproxy-http-{{ $sock }}.sock send-proxy-v2
{{- end }}

{{- if $server.UseHTTPS }}
backend httpsback-{{ $host }}
    mode tcp
    server {{ $host }} unix@/var/run/haproxy-https-{{ $sock }}.sock send-proxy-v2
{{- end }}

{{- $sslconn := or $server.UseHTTPS $hasHTTPStoHTTP }}
{{- $authSSLCert := $server.CertificateAuth.AuthSSLCert }}
frontend httpfront-{{ $host }}
{{- if or $server.UseHTTP $hasHTTPStoHTTP }}
    bind unix@/var/run/haproxy-http-{{ $sock }}.sock accept-proxy
{{- end }}

{{- if $server.UseHTTPS }}
    # CRT PEM checksum: {{ $server.SSLPemChecksum }}
{{- if ne $authSSLCert.PemSHA "" }}
    # CA PEM checksum: {{ $authSSLCert.PemSHA }}
{{- end }}
    bind unix@/var/run/haproxy-https-{{ $sock }}.sock ssl crt {{ $server.SSLCertificate }} alpn h2,http/1.1{{ if ne $authSSLCert.CAFileName "" }} ca-file {{ $authSSLCert.CAFileName }} verify optional ca-ignore-err all crt-ignore-err all{{ end }} accept-proxy
{{- end }}
    mode http

{{- if ne $cfg.Syslog "" }}
{{- if eq $cfg.HTTPLogFormat "" }}
    option httplog
{{- else }}
    log-format {{ $cfg.HTTPLogFormat }}
{{- end }}
{{- end }}

{{- if $server.HasRateLimit }}
    stick-table type ip size 200k expire 5m store conn_cur,conn_rate(1s)
    tcp-request content track-sc1 src
{{- range $location := $server.Locations }}
{{- $conn_cur_limit := $location.RateLimit.Connections.Limit }}
{{- $conn_rate_limit := $location.RateLimit.RPS.Limit }}
{{- if or (gt $conn_cur_limit 0) (gt $conn_rate_limit 0) }}
    tcp-request content reject if{{ $location.HAMatchPath }}{{ if ne $location.HARateLimitWhiteList "" }} !{ src{{ $location.HARateLimitWhiteList }} }{{ end }}{{ if gt $conn_cur_limit 0 }} { sc1_conn_cur gt {{ $conn_cur_limit }} } ||{{ end }}{{ if gt $conn_rate_limit 0 }} { sc1_conn_rate gt {{ $conn_rate_limit }} } ||{{ end }} { always_false }
{{- end }}
{{- end }}
{{- end }}

{{- if $sslconn }}
{{- if $hasHTTPStoHTTP }}
    http-request set-var(txn.hdr_proto) hdr(x-forwarded-proto)
    acl from-https var(txn.hdr_proto) https
{{- end }}
    acl from-https ssl_fc
{{- end }}
    acl ssl-offload ssl_fc

{{- range $location := $server.Locations }}
{{- if ne $location.HAWhitelist "" }}
    http-request deny if{{ $location.HAMatchPath }} !{ src{{ $location.HAWhitelist }} }
{{- end }}
{{- $listName := $location.Userlist.ListName }}
{{- if ne $listName "" }}
{{- $realm := $location.Userlist.Realm }}
    http-request auth {{ if ne $realm "" }}realm "{{ $realm }}" {{ end }}if{{ $location.HAMatchPath }} !{ http_auth({{ $listName }}) }
{{- end }}
{{- end }}

{{- if $sslconn }}
    http-request set-header X-Forwarded-Proto https if ssl-offload
{{- end }}

{{- if and $server.UseHTTPS (ne $authSSLCert.CAFileName "") }}
    http-request set-header {{ $cfg.SSLHeadersPrefix }}-Client-SHA1  %{+Q}[ssl_c_sha1,hex]   if ssl-offload
    http-request set-header {{ $cfg.SSLHeadersPrefix }}-Client-DN    %{+Q}[ssl_c_s_dn]       if ssl-offload
    http-request set-header {{ $cfg.SSLHeadersPrefix }}-Client-CN    %{+Q}[ssl_c_s_dn(cn)]   if ssl-offload
{{- if $server.CertificateAuth.CertHeader }}
    http-request set-header {{ $cfg.SSLHeadersPrefix }}-Client-Cert  %{+Q}[ssl_c_der,base64] if ssl-offload
{{- else }}
    http-request del-header {{ $cfg.SSLHeadersPrefix }}-Client-Cert  if ssl-offload
{{- end }}
{{- else }}
    http-request del-header {{ $cfg.SSLHeadersPrefix }}-Client-Cert  if ssl-offload
    http-request del-header {{ $cfg.SSLHeadersPrefix }}-Client-SHA1  if ssl-offload
    http-request del-header {{ $cfg.SSLHeadersPrefix }}-Client-DN    if ssl-offload
    http-request del-header {{ $cfg.SSLHeadersPrefix }}-Client-CN    if ssl-offload
{{- end }}
    http-request set-var(txn.path) path

{{- if eq $cfg.Forwardfor "add" }}
    http-request del-header x-forwarded-for
    option forwardfor
{{- else if eq $cfg.Forwardfor "ifmissing" }}
    option forwardfor if-none
{{- end }}

{{- range $location := $server.Locations }}
{{- $rewriteTarget := $location.Rewrite.Target }}
{{- if ne $rewriteTarget "" }}
{{- if eq $rewriteTarget "/" }}
    reqrep ^([^\ :]*)\ {{ $location.Path }}/?(.*$) \1\ {{ $rewriteTarget }}\2 if { var(txn.path) -m beg {{ $location.Path }} }
{{- else }}
    reqrep ^([^\ :]*)\ {{ $location.Path }}(.*$) \1\ {{ $rewriteTarget }}{{ if hasSuffix $location.Path "/" }}/{{ end }}\2 if { var(txn.path) -m beg {{ $location.Path }} }
{{- end }}
{{- end }}
{{- end }}

{{- if $server.IsDefaultServer }}

{{- if $server.SSLRedirect }}
    redirect scheme https if !from-https
{{- else }}
{{- range $location := $server.Locations }}
{{- if $location.Rewrite.SSLRedirect }}
    redirect scheme https if{{ $location.HAMatchTxnPath }} !from-https
{{- end }}
{{- end }}
{{- end }}

{{- if ne $server.Alias "" }}
{{- if $server.SSLRedirect }}
    redirect scheme https if !from-https
{{- else }}
{{- range $location := $server.Locations }}
{{- if $location.Rewrite.SSLRedirect }}
    redirect scheme https if{{ $location.HAMatchTxnPath }} !from-https
{{- end }}
{{- end }}
{{- end }}
{{- end }}

{{- end }}{{/* if IsDefaultServer */}}

{{- if and $server.UseHTTPS (ne $authSSLCert.CAFileName "") }}
{{- if eq $server.CertificateAuth.ErrorPage "" }}
    use_backend error495 if { ssl_c_ca_err gt 0 } || { ssl_c_err gt 0 }
    use_backend error496 if ssl-offload !{ ssl_c_used }
{{- else }}
    redirect location {{ $server.CertificateAuth.ErrorPage }} if { ssl_c_ca_err gt 0 } || { ssl_c_err gt 0 }
    redirect location {{ $server.CertificateAuth.ErrorPage }} if ssl-offload !{ ssl_c_used }
{{- end }}
{{- end }}

{{- $appRoot := $server.RootLocation.Rewrite.AppRoot }}
{{- if ne $appRoot "" }}
    redirect location {{ $appRoot }} if { var(txn.path) -m str / }
{{- end }}

{{- if and $server.IsDefaultServer (and $server.UseHTTPS $cfg.UseHostOnHTTPS) }}
    use_backend http-backend if ssl-offload
{{- end }}

{{- range $location := $server.Locations }}
{{- if ne $location.Proxy.BodySize "" }}
    use_backend error413 if { var(txn.path) -m beg {{ $location.Path }} } { req.body_size gt {{ sizeSuffix $location.Proxy.BodySize }} }
{{- end }}
{{- end }}

{{- if $sslconn }}
{{- if $server.HSTS }}
{{- $hsts := $server.HSTS }}
{{- if $hsts.Enable }}
    http-response set-header Strict-Transport-Security "max-age={{ $hsts.MaxAge }}{{ if $hsts.Subdomains }}; includeSubDomains{{ end }}{{ if $hsts.Preload }}; preload{{ end }}" if from-https
{{- end }}
{{- else }}
{{- range $location := $server.Locations }}
{{- $hsts := $location.HSTS }}
{{- if $hsts.Enable }}
    http-response set-header Strict-Transport-Security "max-age={{ $hsts.MaxAge }}{{ if $hsts.Subdomains }}; includeSubDomains{{ end }}{{ if $hsts.Preload }}; preload{{ end }}" if from-https{{ $location.HAMatchTxnPath }}
{{- end }}
{{- end }}
{{- end }}
{{- end }}

{{- range $location := $server.Locations }}
{{- if not $location.IsRootLocation }}
    use_backend {{ $location.Backend }} if { var(txn.path) -m beg {{ $location.Path }} }
{{- else }}
    default_backend {{ $location.Backend }}
{{- end }}
{{- end }}

{{- end }}

######
###### Error pages
######
backend error413
    mode http
    errorfile 400 /usr/local/etc/haproxy/errors/413.http
    http-request deny deny_status 400
backend error495
    mode http
    errorfile 400 /usr/local/etc/haproxy/errors/495.http
    http-request deny deny_status 400
backend error496
    mode http
    errorfile 400 /usr/local/etc/haproxy/errors/496.http
    http-request deny deny_status 400
listen error503noendpoints
    bind *:8181
    mode http
    errorfile 503 /usr/local/etc/haproxy/errors/503noendpoints.http

######
###### Stats page
######
listen stats
    bind *:{{ $cfg.StatsPort }}{{ if $cfg.StatsProxyProtocol }} accept-proxy{{ end }}
    mode http
    stats enable
    stats realm HAProxy\ Statistics
{{- if ne $cfg.StatsAuth "" }}
    stats auth {{ $cfg.StatsAuth }}
{{- end }}
    stats uri /
    no log

######
###### Monitor URI
######
frontend healthz
    bind *:{{ $cfg.HealthzPort }}
    mode http
    monitor-uri /healthz
    no log<|MERGE_RESOLUTION|>--- conflicted
+++ resolved
@@ -98,11 +98,7 @@
 {{- end }}
 {{- $BackendSlots := index $ing.BackendSlots $backend.Name }}
 {{- range $target, $slot := $BackendSlots.FullSlots }}
-<<<<<<< HEAD
-    server {{ $slot.BackendServerName }} {{ $target }} {{ if $backend.Secure }}ssl {{ if ne $cacert.CAFileName "" }}verify required ca-file {{ $cacert.CAFileName }} {{ else }}verify none {{ end }}{{ end }}{{ if $cfg.DrainSupport }}weight {{ if $slot.BackendEndpoint.Draining }}0 {{ else }}100 {{ end }}{{ end }}check port {{ $slot.BackendEndpoint.Port }} inter {{ $cfg.BackendCheckInterval }}{{ if eq $sticky.AffinityType "cookie" }} cookie {{ backendHash $slot.BackendServerName }}{{ end }}
-=======
-    server {{ $slot.BackendServerName }} {{ $target }} {{ if $backend.Secure }}ssl {{ if ne $cacert.CAFileName "" }}verify required ca-file {{ $cacert.CAFileName }} {{ else }}verify none {{ end }}{{ end }}check port {{ $slot.BackendEndpoint.Port }} inter {{ $cfg.BackendCheckInterval }}
->>>>>>> 72932a96
+    server {{ $slot.BackendServerName }} {{ $target }} {{ if $backend.Secure }}ssl {{ if ne $cacert.CAFileName "" }}verify required ca-file {{ $cacert.CAFileName }} {{ else }}verify none {{ end }}{{ end }}{{ if $cfg.DrainSupport }}weight {{ if $slot.BackendEndpoint.Draining }}0 {{ else }}100 {{ end }}{{ end }}check port {{ $slot.BackendEndpoint.Port }} inter {{ $cfg.BackendCheckInterval }}
 {{- end }}
 {{- range $empty := $BackendSlots.EmptySlots }}
     server {{ $empty }} 127.0.0.1:81 {{ if $backend.Secure }}ssl {{ if ne $cacert.CAFileName "" }}verify required ca-file {{ $cacert.CAFileName }} {{ else }}verify none {{ end }}{{ end }}check disabled inter {{ $cfg.BackendCheckInterval }}
